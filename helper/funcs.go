--- conflicted
+++ resolved
@@ -74,72 +74,6 @@
 	return output, true
 }
 
-<<<<<<< HEAD
-// BoolToPtr returns the pointer to a boolean.
-//
-// Deprecated; use pointer.Of instead.
-func BoolToPtr(b bool) *bool {
-	return &b
-}
-
-// IntToPtr returns the pointer to an int.
-//
-// Deprecated; use pointer.Of instead.
-func IntToPtr(i int) *int {
-	return &i
-}
-
-// Int8ToPtr returns the pointer to an int8.
-//
-// Deprecated; use pointer.Of instead.
-func Int8ToPtr(i int8) *int8 {
-	return &i
-}
-
-// Int32ToPtr returns the pointer to an int32.
-//
-// Deprecated; use pointer.Of instead.
-func Int32ToPtr(i int32) *int32 {
-	return &i
-}
-
-// Int64ToPtr returns the pointer to an int64.
-//
-// Deprecated; use pointer.Of instead.
-func Int64ToPtr(i int64) *int64 {
-	return &i
-}
-
-// Uint64ToPtr returns the pointer to an uint64.
-//
-// Deprecated; use pointer.Of instead.
-func Uint64ToPtr(u uint64) *uint64 {
-	return &u
-}
-
-// UintToPtr returns the pointer to an uint.
-//
-// Deprecated; use pointer.Of instead.
-func UintToPtr(u uint) *uint {
-	return &u
-}
-
-// StringToPtr returns the pointer to a string.
-//
-// Deprecated; use pointer.Of instead.
-func StringToPtr(str string) *string {
-	return &str
-}
-
-// TimeToPtr returns the pointer to a time.Duration.
-//
-// Deprecated; use pointer.Of instead.
-func TimeToPtr(t time.Duration) *time.Duration {
-	return &t
-}
-
-=======
->>>>>>> 546bdb8b
 // CompareTimePtrs return true if a is the same as b.
 func CompareTimePtrs(a, b *time.Duration) bool {
 	if a == nil || b == nil {
@@ -716,7 +650,6 @@
 	return t, cancel
 }
 
-<<<<<<< HEAD
 // ConvertSlice takes the input slice and generates a new one using the
 // supplied conversion function to covert the element. This is useful when
 // converting a slice of strings to a slice of structs which wraps the string.
@@ -726,7 +659,8 @@
 		result[i] = conversion(element)
 	}
 	return result
-=======
+}
+
 // IsMethodHTTP returns whether s is a known HTTP method, ignoring case.
 func IsMethodHTTP(s string) bool {
 	switch strings.ToUpper(s) {
@@ -767,5 +701,4 @@
 		return false
 	}
 	return true
->>>>>>> 546bdb8b
 }
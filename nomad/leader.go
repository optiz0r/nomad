package nomad

import (
	"bytes"
	"context"
	"fmt"
	"math/rand"
	"net"
	"strings"
	"sync"
	"time"

	"github.com/armon/go-metrics"
	"github.com/hashicorp/go-hclog"
	"github.com/hashicorp/go-memdb"
	"github.com/hashicorp/go-version"
	"github.com/hashicorp/nomad/helper"
	"github.com/hashicorp/nomad/helper/uuid"
	"github.com/hashicorp/nomad/nomad/state"
	"github.com/hashicorp/nomad/nomad/structs"
	"github.com/hashicorp/raft"
	"github.com/hashicorp/serf/serf"
	"golang.org/x/time/rate"
)

const (
	// failedEvalUnblockInterval is the interval at which failed evaluations are
	// unblocked to re-enter the scheduler. A failed evaluation occurs under
	// high contention when the schedulers plan does not make progress.
	failedEvalUnblockInterval = 1 * time.Minute

	// replicationRateLimit is used to rate limit how often data is replicated
	// between the authoritative region and the local region
	replicationRateLimit rate.Limit = 10.0

	// barrierWriteTimeout is used to give Raft a chance to process a
	// possible loss of leadership event if we are unable to get a barrier
	// while leader.
	barrierWriteTimeout = 2 * time.Minute
)

var minAutopilotVersion = version.Must(version.NewVersion("0.8.0"))

var minSchedulerConfigVersion = version.Must(version.NewVersion("0.9.0"))

var minClusterIDVersion = version.Must(version.NewVersion("0.10.4"))

var minJobRegisterAtomicEvalVersion = version.Must(version.NewVersion("0.12.1"))

var minOneTimeAuthenticationTokenVersion = version.Must(version.NewVersion("1.1.0"))

// monitorLeadership is used to monitor if we acquire or lose our role
// as the leader in the Raft cluster. There is some work the leader is
// expected to do, so we must react to changes
func (s *Server) monitorLeadership() {
	var weAreLeaderCh chan struct{}
	var leaderLoop sync.WaitGroup

	leaderCh := s.raft.LeaderCh()

	leaderStep := func(isLeader bool) {
		if isLeader {
			if weAreLeaderCh != nil {
				s.logger.Error("attempted to start the leader loop while running")
				return
			}

			weAreLeaderCh = make(chan struct{})
			leaderLoop.Add(1)
			go func(ch chan struct{}) {
				defer leaderLoop.Done()
				s.leaderLoop(ch)
			}(weAreLeaderCh)
			s.logger.Info("cluster leadership acquired")
			return
		}

		if weAreLeaderCh == nil {
			s.logger.Error("attempted to stop the leader loop while not running")
			return
		}

		s.logger.Debug("shutting down leader loop")
		close(weAreLeaderCh)
		leaderLoop.Wait()
		weAreLeaderCh = nil
		s.logger.Info("cluster leadership lost")
	}

	wasLeader := false
	for {
		select {
		case isLeader := <-leaderCh:
			if wasLeader != isLeader {
				wasLeader = isLeader
				// normal case where we went through a transition
				leaderStep(isLeader)
			} else if wasLeader && isLeader {
				// Server lost but then gained leadership immediately.
				// During this time, this server may have received
				// Raft transitions that haven't been applied to the FSM
				// yet.
				// Ensure that that FSM caught up and eval queues are refreshed
				s.logger.Warn("cluster leadership lost and gained leadership immediately.  Could indicate network issues, memory paging, or high CPU load.")

				leaderStep(false)
				leaderStep(true)
			} else {
				// Server gained but lost leadership immediately
				// before it reacted; nothing to do, move on
				s.logger.Warn("cluster leadership gained and lost leadership immediately.  Could indicate network issues, memory paging, or high CPU load.")
			}
		case <-s.shutdownCh:
			if weAreLeaderCh != nil {
				leaderStep(false)
			}
			return
		}
	}
}

func (s *Server) leadershipTransfer() error {
	retryCount := 3
	for i := 0; i < retryCount; i++ {
		err := s.raft.LeadershipTransfer().Error()
		if err == nil {
			s.logger.Info("successfully transferred leadership")
			return nil
		}

		// Don't retry if the Raft version doesn't support leadership transfer
		// since this will never succeed.
		if err == raft.ErrUnsupportedProtocol {
			return fmt.Errorf("leadership transfer not supported with Raft version lower than 3")
		}

		s.logger.Error("failed to transfer leadership attempt, will retry",
			"attempt", i,
			"retry_limit", retryCount,
			"error", err,
		)
	}
	return fmt.Errorf("failed to transfer leadership in %d attempts", retryCount)
}

// leaderLoop runs as long as we are the leader to run various
// maintenance activities
func (s *Server) leaderLoop(stopCh chan struct{}) {
	var reconcileCh chan serf.Member
	establishedLeader := false

RECONCILE:
	// Setup a reconciliation timer
	reconcileCh = nil
	interval := time.After(s.config.ReconcileInterval)

	// Apply a raft barrier to ensure our FSM is caught up
	start := time.Now()
	barrier := s.raft.Barrier(barrierWriteTimeout)
	if err := barrier.Error(); err != nil {
		s.logger.Error("failed to wait for barrier", "error", err)
		goto WAIT
	}
	metrics.MeasureSince([]string{"nomad", "leader", "barrier"}, start)

	// Check if we need to handle initial leadership actions
	if !establishedLeader {
		if err := s.establishLeadership(stopCh); err != nil {
			s.logger.Error("failed to establish leadership", "error", err)

			// Immediately revoke leadership since we didn't successfully
			// establish leadership.
			if err := s.revokeLeadership(); err != nil {
				s.logger.Error("failed to revoke leadership", "error", err)
			}

			// Attempt to transfer leadership. If successful, leave the
			// leaderLoop since this node is no longer the leader. Otherwise
			// try to establish leadership again after 5 seconds.
			if err := s.leadershipTransfer(); err != nil {
				s.logger.Error("failed to transfer leadership", "error", err)
				interval = time.After(5 * time.Second)
				goto WAIT
			}
			return
		}

		establishedLeader = true
		defer func() {
			if err := s.revokeLeadership(); err != nil {
				s.logger.Error("failed to revoke leadership", "error", err)
			}
		}()
	}

	// Reconcile any missing data
	if err := s.reconcile(); err != nil {
		s.logger.Error("failed to reconcile", "error", err)
		goto WAIT
	}

	// Initial reconcile worked, now we can process the channel
	// updates
	reconcileCh = s.reconcileCh

	// Poll the stop channel to give it priority so we don't waste time
	// trying to perform the other operations if we have been asked to shut
	// down.
	select {
	case <-stopCh:
		return
	default:
	}

WAIT:
	// Wait until leadership is lost or periodically reconcile as long as we
	// are the leader, or when Serf events arrive.
	for {
		select {
		case <-stopCh:
			// Lost leadership.
			return
		case <-s.shutdownCh:
			return
		case <-interval:
			goto RECONCILE
		case member := <-reconcileCh:
			s.reconcileMember(member)
		case errCh := <-s.reassertLeaderCh:
			// Recompute leader state, by asserting leadership and
			// repopulating leader states.

			// Check first if we are indeed the leaders first. We
			// can get into this state when the initial
			// establishLeadership has failed.
			// Afterwards we will be waiting for the interval to
			// trigger a reconciliation and can potentially end up
			// here. There is no point to reassert because this
			// agent was never leader in the first place.
			if !establishedLeader {
				errCh <- fmt.Errorf("leadership has not been established")
				continue
			}

			// refresh leadership state
			s.revokeLeadership()
			err := s.establishLeadership(stopCh)
			errCh <- err

			// In case establishLeadership fails, try to transfer leadership.
			// At this point Raft thinks we are the leader, but Nomad did not
			// complete the required steps to act as the leader.
			if err != nil {
				if err := s.leadershipTransfer(); err != nil {
					// establishedLeader was true before, but it no longer is
					// since we revoked leadership and leadershipTransfer also
					// failed.
					// Stay in the leaderLoop with establishedLeader set to
					// false so we try to establish leadership again in the
					// next loop.
					establishedLeader = false
					interval = time.After(5 * time.Second)
					goto WAIT
				}

				// leadershipTransfer was successful and it is
				// time to leave the leaderLoop.
				return
			}
		}
	}
}

// establishLeadership is invoked once we become leader and are able
// to invoke an initial barrier. The barrier is used to ensure any
// previously inflight transactions have been committed and that our
// state is up-to-date.
func (s *Server) establishLeadership(stopCh chan struct{}) error {
	defer metrics.MeasureSince([]string{"nomad", "leader", "establish_leadership"}, time.Now())

	// Generate a leader ACL token. This will allow the leader to issue work
	// that requires a valid ACL token.
	s.setLeaderAcl(uuid.Generate())

	// Disable workers to free half the cores for use in the plan queue and
	// evaluation broker
	s.handlePausableWorkers(true)

	// Initialize and start the autopilot routine
	s.getOrCreateAutopilotConfig()
	s.autopilot.Start()

	// Initialize scheduler configuration.
	schedulerConfig := s.getOrCreateSchedulerConfig()

	// Create the first root key if it doesn't already exist
	err := s.initializeKeyring()
	if err != nil {
		return err
	}

	// Initialize the ClusterID
	_, _ = s.ClusterID()
	// todo: use cluster ID for stuff, later!

	// Enable the plan queue, since we are now the leader
	s.planQueue.SetEnabled(true)

	// Start the plan evaluator
	go s.planApply()

	// Start the eval broker and blocked eval broker if these are not paused by
	// the operator.
	restoreEvals := s.handleEvalBrokerStateChange(schedulerConfig)

	// Enable the deployment watcher, since we are now the leader
	s.deploymentWatcher.SetEnabled(true, s.State())

	// Enable the NodeDrainer
	s.nodeDrainer.SetEnabled(true, s.State())

	// Enable the volume watcher, since we are now the leader
	s.volumeWatcher.SetEnabled(true, s.State(), s.getLeaderAcl())

	// Restore the eval broker state and blocked eval state. If these are
	// currently paused, we do not need to do this.
	if restoreEvals {
		if err := s.restoreEvals(); err != nil {
			return err
		}
	}

	// Activate the vault client
	s.vault.SetActive(true)

	// Enable the periodic dispatcher, since we are now the leader.
	s.periodicDispatcher.SetEnabled(true)

	// Activate RPC now that local FSM caught up with Raft (as evident by Barrier call success)
	// and all leader related components (e.g. broker queue) are enabled.
	// Auxiliary processes (e.g. background, bookkeeping, and cleanup tasks can start after)
	s.setConsistentReadReady()

	// Further clean ups and follow up that don't block RPC consistency

	// Restore the periodic dispatcher state
	if err := s.restorePeriodicDispatcher(); err != nil {
		return err
	}

	// Schedule periodic jobs which include expired local ACL token garbage
	// collection.
	go s.schedulePeriodic(stopCh)

	// Reap any failed evaluations
	go s.reapFailedEvaluations(stopCh)

	// Reap any duplicate blocked evaluations
	go s.reapDupBlockedEvaluations(stopCh)

	// Periodically unblock failed allocations
	go s.periodicUnblockFailedEvals(stopCh)

	// Periodically publish job summary metrics
	go s.publishJobSummaryMetrics(stopCh)

	// Periodically publish job status metrics
	go s.publishJobStatusMetrics(stopCh)

	// Setup the heartbeat timers. This is done both when starting up or when
	// a leader fail over happens. Since the timers are maintained by the leader
	// node, effectively this means all the timers are renewed at the time of failover.
	// The TTL contract is that the session will not be expired before the TTL,
	// so expiring it later is allowable.
	//
	// This MUST be done after the initial barrier to ensure the latest Nodes
	// are available to be initialized. Otherwise initialization may use stale
	// data.
	if err := s.initializeHeartbeatTimers(); err != nil {
		s.logger.Error("heartbeat timer setup failed", "error", err)
		return err
	}

	// If ACLs are enabled, the leader needs to start a number of long-lived
	// routines. Exactly which routines, depends on whether this leader is
	// running within the authoritative region or not.
	if s.config.ACLEnabled {

		// The authoritative region is responsible for garbage collecting
		// expired global tokens. Otherwise, non-authoritative regions need to
		// replicate policies, tokens, and namespaces.
		switch s.config.AuthoritativeRegion {
		case s.config.Region:
			go s.schedulePeriodicAuthoritative(stopCh)
		default:
			go s.replicateACLPolicies(stopCh)
			go s.replicateACLTokens(stopCh)
			go s.replicateACLRoles(stopCh)
			go s.replicateNamespaces(stopCh)
		}
	}

	// Setup any enterprise systems required.
	if err := s.establishEnterpriseLeadership(stopCh); err != nil {
		return err
	}

	// Cleanup orphaned Vault token accessors
	if err := s.revokeVaultAccessorsOnRestore(); err != nil {
		return err
	}

	// Cleanup orphaned Service Identity token accessors
	if err := s.revokeSITokenAccessorsOnRestore(); err != nil {
		return err
	}

	return nil
}

// replicateNamespaces is used to replicate namespaces from the authoritative
// region to this region.
func (s *Server) replicateNamespaces(stopCh chan struct{}) {
	req := structs.NamespaceListRequest{
		QueryOptions: structs.QueryOptions{
			Region:     s.config.AuthoritativeRegion,
			AllowStale: true,
		},
	}
	limiter := rate.NewLimiter(replicationRateLimit, int(replicationRateLimit))
	s.logger.Debug("starting namespace replication from authoritative region", "region", req.Region)

START:
	for {
		select {
		case <-stopCh:
			return
		default:
		}

		// Rate limit how often we attempt replication
		limiter.Wait(context.Background())

		// Fetch the list of namespaces
		var resp structs.NamespaceListResponse
		req.AuthToken = s.ReplicationToken()
		err := s.forwardRegion(s.config.AuthoritativeRegion, "Namespace.ListNamespaces", &req, &resp)
		if err != nil {
			s.logger.Error("failed to fetch namespaces from authoritative region", "error", err)
			goto ERR_WAIT
		}

		// Perform a two-way diff
		delete, update := diffNamespaces(s.State(), req.MinQueryIndex, resp.Namespaces)

		// Delete namespaces that should not exist
		if len(delete) > 0 {
			args := &structs.NamespaceDeleteRequest{
				Namespaces: delete,
			}
			_, _, err := s.raftApply(structs.NamespaceDeleteRequestType, args)
			if err != nil {
				s.logger.Error("failed to delete namespaces", "error", err)
				goto ERR_WAIT
			}
		}

		// Fetch any outdated namespaces
		var fetched []*structs.Namespace
		if len(update) > 0 {
			req := structs.NamespaceSetRequest{
				Namespaces: update,
				QueryOptions: structs.QueryOptions{
					Region:        s.config.AuthoritativeRegion,
					AuthToken:     s.ReplicationToken(),
					AllowStale:    true,
					MinQueryIndex: resp.Index - 1,
				},
			}
			var reply structs.NamespaceSetResponse
			if err := s.forwardRegion(s.config.AuthoritativeRegion, "Namespace.GetNamespaces", &req, &reply); err != nil {
				s.logger.Error("failed to fetch namespaces from authoritative region", "error", err)
				goto ERR_WAIT
			}
			for _, namespace := range reply.Namespaces {
				fetched = append(fetched, namespace)
			}
		}

		// Update local namespaces
		if len(fetched) > 0 {
			args := &structs.NamespaceUpsertRequest{
				Namespaces: fetched,
			}
			_, _, err := s.raftApply(structs.NamespaceUpsertRequestType, args)
			if err != nil {
				s.logger.Error("failed to update namespaces", "error", err)
				goto ERR_WAIT
			}
		}

		// Update the minimum query index, blocks until there is a change.
		req.MinQueryIndex = resp.Index
	}

ERR_WAIT:
	select {
	case <-time.After(s.config.ReplicationBackoff):
		goto START
	case <-stopCh:
		return
	}
}

func (s *Server) handlePausableWorkers(isLeader bool) {
	for _, w := range s.pausableWorkers() {
		if isLeader {
			w.Pause()
		} else {
			w.Resume()
		}
	}
}

// diffNamespaces is used to perform a two-way diff between the local namespaces
// and the remote namespaces to determine which namespaces need to be deleted or
// updated.
func diffNamespaces(state *state.StateStore, minIndex uint64, remoteList []*structs.Namespace) (delete []string, update []string) {
	// Construct a set of the local and remote namespaces
	local := make(map[string][]byte)
	remote := make(map[string]struct{})

	// Add all the local namespaces
	iter, err := state.Namespaces(nil)
	if err != nil {
		panic("failed to iterate local namespaces")
	}
	for {
		raw := iter.Next()
		if raw == nil {
			break
		}
		namespace := raw.(*structs.Namespace)
		local[namespace.Name] = namespace.Hash
	}

	// Iterate over the remote namespaces
	for _, rns := range remoteList {
		remote[rns.Name] = struct{}{}

		// Check if the namespace is missing locally
		if localHash, ok := local[rns.Name]; !ok {
			update = append(update, rns.Name)

			// Check if the namespace is newer remotely and there is a hash
			// mis-match.
		} else if rns.ModifyIndex > minIndex && !bytes.Equal(localHash, rns.Hash) {
			update = append(update, rns.Name)
		}
	}

	// Check if namespaces should be deleted
	for lns := range local {
		if _, ok := remote[lns]; !ok {
			delete = append(delete, lns)
		}
	}
	return
}

// restoreEvals is used to restore pending evaluations into the eval broker and
// blocked evaluations into the blocked eval tracker. The broker and blocked
// eval tracker is maintained only by the leader, so it must be restored anytime
// a leadership transition takes place.
func (s *Server) restoreEvals() error {
	// Get an iterator over every evaluation
	ws := memdb.NewWatchSet()
	iter, err := s.fsm.State().Evals(ws, false)
	if err != nil {
		return fmt.Errorf("failed to get evaluations: %v", err)
	}

	for {
		raw := iter.Next()
		if raw == nil {
			break
		}
		eval := raw.(*structs.Evaluation)

		if eval.ShouldEnqueue() {
			s.evalBroker.Enqueue(eval)
		} else if eval.ShouldBlock() {
			s.blockedEvals.Block(eval)
		}
	}
	return nil
}

// revokeVaultAccessorsOnRestore is used to restore Vault accessors that should be
// revoked.
func (s *Server) revokeVaultAccessorsOnRestore() error {
	// An accessor should be revoked if its allocation or node is terminal
	ws := memdb.NewWatchSet()
	state := s.fsm.State()
	iter, err := state.VaultAccessors(ws)
	if err != nil {
		return fmt.Errorf("failed to get vault accessors: %v", err)
	}

	var revoke []*structs.VaultAccessor
	for {
		raw := iter.Next()
		if raw == nil {
			break
		}

		va := raw.(*structs.VaultAccessor)

		// Check the allocation
		alloc, err := state.AllocByID(ws, va.AllocID)
		if err != nil {
			return fmt.Errorf("failed to lookup allocation %q: %v", va.AllocID, err)
		}
		if alloc == nil || alloc.Terminated() {
			// No longer running and should be revoked
			revoke = append(revoke, va)
			continue
		}

		// Check the node
		node, err := state.NodeByID(ws, va.NodeID)
		if err != nil {
			return fmt.Errorf("failed to lookup node %q: %v", va.NodeID, err)
		}
		if node == nil || node.TerminalStatus() {
			// Node is terminal so any accessor from it should be revoked
			revoke = append(revoke, va)
			continue
		}
	}

	if len(revoke) != 0 {
		s.logger.Info("revoking vault accessors after becoming leader", "accessors", len(revoke))

		if err := s.vault.MarkForRevocation(revoke); err != nil {
			return fmt.Errorf("failed to revoke tokens: %v", err)
		}
	}

	return nil
}

// revokeSITokenAccessorsOnRestore is used to revoke Service Identity token
// accessors on behalf of allocs that are now gone / terminal.
func (s *Server) revokeSITokenAccessorsOnRestore() error {
	ws := memdb.NewWatchSet()
	fsmState := s.fsm.State()
	iter, err := fsmState.SITokenAccessors(ws)
	if err != nil {
		return fmt.Errorf("failed to get SI token accessors: %w", err)
	}

	var toRevoke []*structs.SITokenAccessor
	for raw := iter.Next(); raw != nil; raw = iter.Next() {
		accessor := raw.(*structs.SITokenAccessor)

		// Check the allocation
		alloc, err := fsmState.AllocByID(ws, accessor.AllocID)
		if err != nil {
			return fmt.Errorf("failed to lookup alloc %q: %w", accessor.AllocID, err)
		}
		if alloc == nil || alloc.Terminated() {
			// no longer running and associated accessors should be revoked
			toRevoke = append(toRevoke, accessor)
			continue
		}

		// Check the node
		node, err := fsmState.NodeByID(ws, accessor.NodeID)
		if err != nil {
			return fmt.Errorf("failed to lookup node %q: %w", accessor.NodeID, err)
		}
		if node == nil || node.TerminalStatus() {
			// node is terminal and associated accessors should be revoked
			toRevoke = append(toRevoke, accessor)
			continue
		}
	}

	if len(toRevoke) > 0 {
		s.logger.Info("revoking consul accessors after becoming leader", "accessors", len(toRevoke))
		s.consulACLs.MarkForRevocation(toRevoke)
	}

	return nil
}

// restorePeriodicDispatcher is used to restore all periodic jobs into the
// periodic dispatcher. It also determines if a periodic job should have been
// created during the leadership transition and force runs them. The periodic
// dispatcher is maintained only by the leader, so it must be restored anytime a
// leadership transition takes place.
func (s *Server) restorePeriodicDispatcher() error {
	logger := s.logger.Named("periodic")
	ws := memdb.NewWatchSet()
	iter, err := s.fsm.State().JobsByPeriodic(ws, true)
	if err != nil {
		return fmt.Errorf("failed to get periodic jobs: %v", err)
	}

	now := time.Now()
	for i := iter.Next(); i != nil; i = iter.Next() {
		job := i.(*structs.Job)

		// We skip adding parameterized jobs because they themselves aren't
		// tracked, only the dispatched children are.
		if job.IsParameterized() {
			continue
		}

		if err := s.periodicDispatcher.Add(job); err != nil {
			logger.Error("failed to add job to periodic dispatcher", "error", err)
			continue
		}

		// We do not need to force run the job since it isn't active.
		if !job.IsPeriodicActive() {
			continue
		}

		// If the periodic job has never been launched before, launch will hold
		// the time the periodic job was added. Otherwise it has the last launch
		// time of the periodic job.
		launch, err := s.fsm.State().PeriodicLaunchByID(ws, job.Namespace, job.ID)
		if err != nil {
			return fmt.Errorf("failed to get periodic launch time: %v", err)
		}
		if launch == nil {
			return fmt.Errorf("no recorded periodic launch time for job %q in namespace %q",
				job.ID, job.Namespace)
		}

		// nextLaunch is the next launch that should occur.
		nextLaunch, err := job.Periodic.Next(launch.Launch.In(job.Periodic.GetLocation()))
		if err != nil {
			logger.Error("failed to determine next periodic launch for job", "job", job.NamespacedID(), "error", err)
			continue
		}

		// We skip force launching the job if  there should be no next launch
		// (the zero case) or if the next launch time is in the future. If it is
		// in the future, it will be handled by the periodic dispatcher.
		if nextLaunch.IsZero() || !nextLaunch.Before(now) {
			continue
		}

		if _, err := s.periodicDispatcher.ForceRun(job.Namespace, job.ID); err != nil {
			logger.Error("force run of periodic job failed", "job", job.NamespacedID(), "error", err)
			return fmt.Errorf("force run of periodic job %q failed: %v", job.NamespacedID(), err)
		}
		logger.Debug("periodic job force runned during leadership establishment", "job", job.NamespacedID())
	}

	return nil
}

// schedulePeriodic is used to do periodic job dispatch while we are leader
func (s *Server) schedulePeriodic(stopCh chan struct{}) {
	evalGC := time.NewTicker(s.config.EvalGCInterval)
	defer evalGC.Stop()
	nodeGC := time.NewTicker(s.config.NodeGCInterval)
	defer nodeGC.Stop()
	jobGC := time.NewTicker(s.config.JobGCInterval)
	defer jobGC.Stop()
	deploymentGC := time.NewTicker(s.config.DeploymentGCInterval)
	defer deploymentGC.Stop()
	csiPluginGC := time.NewTicker(s.config.CSIPluginGCInterval)
	defer csiPluginGC.Stop()
	csiVolumeClaimGC := time.NewTicker(s.config.CSIVolumeClaimGCInterval)
	defer csiVolumeClaimGC.Stop()
	oneTimeTokenGC := time.NewTicker(s.config.OneTimeTokenGCInterval)
	defer oneTimeTokenGC.Stop()
	rootKeyGC := time.NewTicker(s.config.RootKeyGCInterval)
	defer rootKeyGC.Stop()
	variablesRekey := time.NewTicker(s.config.VariablesRekeyInterval)
	defer variablesRekey.Stop()

	// Set up the expired ACL local token garbage collection timer.
	localTokenExpiredGC, localTokenExpiredGCStop := helper.NewSafeTimer(s.config.ACLTokenExpirationGCInterval)
	defer localTokenExpiredGCStop()

	for {

		select {
		case <-evalGC.C:
			if index, ok := s.getLatestIndex(); ok {
				s.evalBroker.Enqueue(s.coreJobEval(structs.CoreJobEvalGC, index))
			}
		case <-nodeGC.C:
			if index, ok := s.getLatestIndex(); ok {
				s.evalBroker.Enqueue(s.coreJobEval(structs.CoreJobNodeGC, index))
			}
		case <-jobGC.C:
			if index, ok := s.getLatestIndex(); ok {
				s.evalBroker.Enqueue(s.coreJobEval(structs.CoreJobJobGC, index))
			}
		case <-deploymentGC.C:
			if index, ok := s.getLatestIndex(); ok {
				s.evalBroker.Enqueue(s.coreJobEval(structs.CoreJobDeploymentGC, index))
			}
		case <-csiPluginGC.C:
			if index, ok := s.getLatestIndex(); ok {
				s.evalBroker.Enqueue(s.coreJobEval(structs.CoreJobCSIPluginGC, index))
			}
		case <-csiVolumeClaimGC.C:
			if index, ok := s.getLatestIndex(); ok {
				s.evalBroker.Enqueue(s.coreJobEval(structs.CoreJobCSIVolumeClaimGC, index))
			}
		case <-oneTimeTokenGC.C:
			if !ServersMeetMinimumVersion(s.Members(), minOneTimeAuthenticationTokenVersion, false) {
				continue
			}

			if index, ok := s.getLatestIndex(); ok {
				s.evalBroker.Enqueue(s.coreJobEval(structs.CoreJobOneTimeTokenGC, index))
			}
		case <-localTokenExpiredGC.C:
			if index, ok := s.getLatestIndex(); ok {
				s.evalBroker.Enqueue(s.coreJobEval(structs.CoreJobLocalTokenExpiredGC, index))
			}
			localTokenExpiredGC.Reset(s.config.ACLTokenExpirationGCInterval)
		case <-rootKeyGC.C:
			if index, ok := s.getLatestIndex(); ok {
				s.evalBroker.Enqueue(s.coreJobEval(structs.CoreJobRootKeyRotateOrGC, index))
			}
<<<<<<< HEAD
		case <-secureVariablesRekey.C:
			if index, ok := s.getLatestIndex(); ok {
				s.evalBroker.Enqueue(s.coreJobEval(structs.CoreJobSecureVariablesRekey, index))
=======
		case <-variablesRekey.C:
			if index, ok := getLatest(); ok {
				s.evalBroker.Enqueue(s.coreJobEval(structs.CoreJobVariablesRekey, index))
>>>>>>> f1b62f55
			}
		case <-stopCh:
			return
		}
	}
}

// schedulePeriodicAuthoritative is a long-lived routine intended for use on
// the leader within the authoritative region only. It periodically queues work
// onto the _core scheduler for ACL based activities such as removing expired
// global ACL tokens.
func (s *Server) schedulePeriodicAuthoritative(stopCh chan struct{}) {

	// Set up the expired ACL global token garbage collection timer.
	globalTokenExpiredGC, globalTokenExpiredGCStop := helper.NewSafeTimer(s.config.ACLTokenExpirationGCInterval)
	defer globalTokenExpiredGCStop()

	for {
		select {
		case <-globalTokenExpiredGC.C:
			if index, ok := s.getLatestIndex(); ok {
				s.evalBroker.Enqueue(s.coreJobEval(structs.CoreJobGlobalTokenExpiredGC, index))
			}
			globalTokenExpiredGC.Reset(s.config.ACLTokenExpirationGCInterval)
		case <-stopCh:
			return
		}
	}
}

// getLatestIndex is a helper function which returns the latest index from the
// state store. The boolean return indicates whether the call has been
// successful or not.
func (s *Server) getLatestIndex() (uint64, bool) {
	snapshotIndex, err := s.fsm.State().LatestIndex()
	if err != nil {
		s.logger.Error("failed to determine state store's index", "error", err)
		return 0, false
	}
	return snapshotIndex, true
}

// coreJobEval returns an evaluation for a core job
func (s *Server) coreJobEval(job string, modifyIndex uint64) *structs.Evaluation {
	return &structs.Evaluation{
		ID:          uuid.Generate(),
		Namespace:   "-",
		Priority:    structs.CoreJobPriority,
		Type:        structs.JobTypeCore,
		TriggeredBy: structs.EvalTriggerScheduled,
		JobID:       job,
		LeaderACL:   s.getLeaderAcl(),
		Status:      structs.EvalStatusPending,
		ModifyIndex: modifyIndex,
	}
}

// reapFailedEvaluations is used to reap evaluations that
// have reached their delivery limit and should be failed
func (s *Server) reapFailedEvaluations(stopCh chan struct{}) {
	for {
		select {
		case <-stopCh:
			return
		default:
			// Scan for a failed evaluation
			eval, token, err := s.evalBroker.Dequeue([]string{failedQueue}, time.Second)
			if err != nil {
				return
			}
			if eval == nil {
				continue
			}

			// Update the status to failed
			updateEval := eval.Copy()
			updateEval.Status = structs.EvalStatusFailed
			updateEval.StatusDescription = fmt.Sprintf("evaluation reached delivery limit (%d)", s.config.EvalDeliveryLimit)
			s.logger.Warn("eval reached delivery limit, marking as failed",
				"eval", hclog.Fmt("%#v", updateEval))

			// Core job evals that fail or span leader elections will never
			// succeed because the follow-up doesn't have the leader ACL. We
			// rely on the leader to schedule new core jobs periodically
			// instead.
			if eval.Type != structs.JobTypeCore {

				// Create a follow-up evaluation that will be used to retry the
				// scheduling for the job after the cluster is hopefully more stable
				// due to the fairly large backoff.
				followupEvalWait := s.config.EvalFailedFollowupBaselineDelay +
					time.Duration(rand.Int63n(int64(s.config.EvalFailedFollowupDelayRange)))

				followupEval := eval.CreateFailedFollowUpEval(followupEvalWait)
				updateEval.NextEval = followupEval.ID
				updateEval.UpdateModifyTime()

				// Update via Raft
				req := structs.EvalUpdateRequest{
					Evals: []*structs.Evaluation{updateEval, followupEval},
				}
				if _, _, err := s.raftApply(structs.EvalUpdateRequestType, &req); err != nil {
					s.logger.Error("failed to update failed eval and create a follow-up",
						"eval", hclog.Fmt("%#v", updateEval), "error", err)
					continue
				}
			}
			// Ack completion
			s.evalBroker.Ack(eval.ID, token)
		}
	}
}

// reapDupBlockedEvaluations is used to reap duplicate blocked evaluations and
// should be cancelled.
func (s *Server) reapDupBlockedEvaluations(stopCh chan struct{}) {
	for {
		select {
		case <-stopCh:
			return
		default:
			// Scan for duplicate blocked evals.
			dups := s.blockedEvals.GetDuplicates(time.Second)
			if dups == nil {
				continue
			}

			cancel := make([]*structs.Evaluation, len(dups))
			for i, dup := range dups {
				// Update the status to cancelled
				newEval := dup.Copy()
				newEval.Status = structs.EvalStatusCancelled
				newEval.StatusDescription = fmt.Sprintf("existing blocked evaluation exists for job %q", newEval.JobID)
				newEval.UpdateModifyTime()
				cancel[i] = newEval
			}

			// Update via Raft
			req := structs.EvalUpdateRequest{
				Evals: cancel,
			}
			if _, _, err := s.raftApply(structs.EvalUpdateRequestType, &req); err != nil {
				s.logger.Error("failed to update duplicate evals", "evals", hclog.Fmt("%#v", cancel), "error", err)
				continue
			}
		}
	}
}

// periodicUnblockFailedEvals periodically unblocks failed, blocked evaluations.
func (s *Server) periodicUnblockFailedEvals(stopCh chan struct{}) {
	ticker := time.NewTicker(failedEvalUnblockInterval)
	defer ticker.Stop()
	for {
		select {
		case <-stopCh:
			return
		case <-ticker.C:
			// Unblock the failed allocations
			s.blockedEvals.UnblockFailed()
		}
	}
}

// publishJobSummaryMetrics publishes the job summaries as metrics
func (s *Server) publishJobSummaryMetrics(stopCh chan struct{}) {
	timer := time.NewTimer(0)
	defer timer.Stop()

	for {
		select {
		case <-stopCh:
			return
		case <-timer.C:
			timer.Reset(s.config.StatsCollectionInterval)
			state, err := s.State().Snapshot()
			if err != nil {
				s.logger.Error("failed to get state", "error", err)
				continue
			}
			ws := memdb.NewWatchSet()
			iter, err := state.JobSummaries(ws)
			if err != nil {
				s.logger.Error("failed to get job summaries", "error", err)
				continue
			}

			for {
				raw := iter.Next()
				if raw == nil {
					break
				}
				summary := raw.(*structs.JobSummary)
				if s.config.DisableDispatchedJobSummaryMetrics {
					job, err := state.JobByID(ws, summary.Namespace, summary.JobID)
					if err != nil {
						s.logger.Error("error getting job for summary", "error", err)
						continue
					}
					if job.Dispatched {
						continue
					}
				}
				s.iterateJobSummaryMetrics(summary)
			}
		}
	}
}

func (s *Server) iterateJobSummaryMetrics(summary *structs.JobSummary) {
	for name, tgSummary := range summary.Summary {
		labels := []metrics.Label{
			{
				Name:  "job",
				Value: summary.JobID,
			},
			{
				Name:  "task_group",
				Value: name,
			},
			{
				Name:  "namespace",
				Value: summary.Namespace,
			},
		}

		if strings.Contains(summary.JobID, "/dispatch-") {
			jobInfo := strings.Split(summary.JobID, "/dispatch-")
			labels = append(labels, metrics.Label{
				Name:  "parent_id",
				Value: jobInfo[0],
			}, metrics.Label{
				Name:  "dispatch_id",
				Value: jobInfo[1],
			})
		}

		if strings.Contains(summary.JobID, "/periodic-") {
			jobInfo := strings.Split(summary.JobID, "/periodic-")
			labels = append(labels, metrics.Label{
				Name:  "parent_id",
				Value: jobInfo[0],
			}, metrics.Label{
				Name:  "periodic_id",
				Value: jobInfo[1],
			})
		}

		metrics.SetGaugeWithLabels([]string{"nomad", "job_summary", "queued"},
			float32(tgSummary.Queued), labels)
		metrics.SetGaugeWithLabels([]string{"nomad", "job_summary", "complete"},
			float32(tgSummary.Complete), labels)
		metrics.SetGaugeWithLabels([]string{"nomad", "job_summary", "failed"},
			float32(tgSummary.Failed), labels)
		metrics.SetGaugeWithLabels([]string{"nomad", "job_summary", "running"},
			float32(tgSummary.Running), labels)
		metrics.SetGaugeWithLabels([]string{"nomad", "job_summary", "starting"},
			float32(tgSummary.Starting), labels)
		metrics.SetGaugeWithLabels([]string{"nomad", "job_summary", "lost"},
			float32(tgSummary.Lost), labels)
		metrics.SetGaugeWithLabels([]string{"nomad", "job_summary", "unknown"},
			float32(tgSummary.Unknown), labels)
	}
}

// publishJobStatusMetrics publishes the job statuses as metrics
func (s *Server) publishJobStatusMetrics(stopCh chan struct{}) {
	timer := time.NewTimer(0)
	defer timer.Stop()

	for {
		select {
		case <-stopCh:
			return
		case <-timer.C:
			timer.Reset(s.config.StatsCollectionInterval)
			state, err := s.State().Snapshot()
			if err != nil {
				s.logger.Error("failed to get state", "error", err)
				continue
			}
			ws := memdb.NewWatchSet()
			iter, err := state.Jobs(ws)
			if err != nil {
				s.logger.Error("failed to get job statuses", "error", err)
				continue
			}

			s.iterateJobStatusMetrics(&iter)
		}
	}
}

func (s *Server) iterateJobStatusMetrics(jobs *memdb.ResultIterator) {
	var pending int64 // Sum of all jobs in 'pending' state
	var running int64 // Sum of all jobs in 'running' state
	var dead int64    // Sum of all jobs in 'dead' state

	for {
		raw := (*jobs).Next()
		if raw == nil {
			break
		}

		job := raw.(*structs.Job)

		switch job.Status {
		case structs.JobStatusPending:
			pending++
		case structs.JobStatusRunning:
			running++
		case structs.JobStatusDead:
			dead++
		}
	}

	metrics.SetGauge([]string{"nomad", "job_status", "pending"}, float32(pending))
	metrics.SetGauge([]string{"nomad", "job_status", "running"}, float32(running))
	metrics.SetGauge([]string{"nomad", "job_status", "dead"}, float32(dead))
}

// revokeLeadership is invoked once we step down as leader.
// This is used to cleanup any state that may be specific to a leader.
func (s *Server) revokeLeadership() error {
	defer metrics.MeasureSince([]string{"nomad", "leader", "revoke_leadership"}, time.Now())

	s.resetConsistentReadReady()

	// Clear the leader token since we are no longer the leader.
	s.setLeaderAcl("")

	// Disable autopilot
	s.autopilot.Stop()

	// Disable the plan queue, since we are no longer leader
	s.planQueue.SetEnabled(false)

	// Disable the eval broker and blocked evals. We do not need to check the
	// scheduler configuration paused eval broker value, as the brokers should
	// always be paused on the non-leader.
	s.brokerLock.Lock()
	s.evalBroker.SetEnabled(false)
	s.blockedEvals.SetEnabled(false)
	s.brokerLock.Unlock()

	// Disable the periodic dispatcher, since it is only useful as a leader
	s.periodicDispatcher.SetEnabled(false)

	// Disable the Vault client as it is only useful as a leader.
	s.vault.SetActive(false)

	// Disable the deployment watcher as it is only useful as a leader.
	s.deploymentWatcher.SetEnabled(false, nil)

	// Disable the node drainer
	s.nodeDrainer.SetEnabled(false, nil)

	// Disable the volume watcher
	s.volumeWatcher.SetEnabled(false, nil, "")

	// Disable any enterprise systems required.
	if err := s.revokeEnterpriseLeadership(); err != nil {
		return err
	}

	// Clear the heartbeat timers on either shutdown or step down,
	// since we are no longer responsible for TTL expirations.
	if err := s.clearAllHeartbeatTimers(); err != nil {
		s.logger.Error("clearing heartbeat timers failed", "error", err)
		return err
	}

	// Unpause our worker if we paused previously
	s.handlePausableWorkers(false)

	return nil
}

// pausableWorkers returns a slice of the workers
// to pause on leader transitions.
//
// Upon leadership establishment, pause workers to free half
// the cores for use in the plan queue and evaluation broker
func (s *Server) pausableWorkers() []*Worker {
	n := len(s.workers)
	if n <= 1 {
		return []*Worker{}
	}

	// Disabling 3/4 of the workers frees CPU for raft and the
	// plan applier which uses 1/2 the cores.
	return s.workers[:3*n/4]
}

// reconcile is used to reconcile the differences between Serf
// membership and what is reflected in our strongly consistent store.
func (s *Server) reconcile() error {
	defer metrics.MeasureSince([]string{"nomad", "leader", "reconcile"}, time.Now())
	members := s.serf.Members()
	for _, member := range members {
		if err := s.reconcileMember(member); err != nil {
			return err
		}
	}
	return nil
}

// reconcileMember is used to do an async reconcile of a single serf member
func (s *Server) reconcileMember(member serf.Member) error {
	// Check if this is a member we should handle
	valid, parts := isNomadServer(member)
	if !valid || parts.Region != s.config.Region {
		return nil
	}
	defer metrics.MeasureSince([]string{"nomad", "leader", "reconcileMember"}, time.Now())

	var err error
	switch member.Status {
	case serf.StatusAlive:
		err = s.addRaftPeer(member, parts)
	case serf.StatusLeft, StatusReap:
		err = s.removeRaftPeer(member, parts)
	}
	if err != nil {
		s.logger.Error("failed to reconcile member", "member", member, "error", err)
		return err
	}
	return nil
}

// addRaftPeer is used to add a new Raft peer when a Nomad server joins
func (s *Server) addRaftPeer(m serf.Member, parts *serverParts) error {
	// Check for possibility of multiple bootstrap nodes
	members := s.serf.Members()
	if parts.Bootstrap {
		for _, member := range members {
			valid, p := isNomadServer(member)
			if valid && member.Name != m.Name && p.Bootstrap {
				s.logger.Error("skipping adding Raft peer because an existing peer is in bootstrap mode and only one server should be in bootstrap mode",
					"existing_peer", member.Name, "joining_peer", m.Name)
				return nil
			}
		}
	}

	// Processing ourselves could result in trying to remove ourselves to
	// fix up our address, which would make us step down. This is only
	// safe to attempt if there are multiple servers available.
	addr := (&net.TCPAddr{IP: m.Addr, Port: parts.Port}).String()
	configFuture := s.raft.GetConfiguration()
	if err := configFuture.Error(); err != nil {
		s.logger.Error("failed to get raft configuration", "error", err)
		return err
	}

	if m.Name == s.config.NodeName {
		if l := len(configFuture.Configuration().Servers); l < 3 {
			s.logger.Debug("skipping self join check for peer since the cluster is too small", "peer", m.Name)
			return nil
		}
	}

	// See if it's already in the configuration. It's harmless to re-add it
	// but we want to avoid doing that if possible to prevent useless Raft
	// log entries. If the address is the same but the ID changed, remove the
	// old server before adding the new one.
	minRaftProtocol, err := s.autopilot.MinRaftProtocol()
	if err != nil {
		return err
	}
	for _, server := range configFuture.Configuration().Servers {
		// No-op if the raft version is too low
		if server.Address == raft.ServerAddress(addr) && (minRaftProtocol < 2 || parts.RaftVersion < 3) {
			return nil
		}

		// If the address or ID matches an existing server, see if we need to remove the old one first
		if server.Address == raft.ServerAddress(addr) || server.ID == raft.ServerID(parts.ID) {
			// Exit with no-op if this is being called on an existing server and both the ID and address match
			if server.Address == raft.ServerAddress(addr) && server.ID == raft.ServerID(parts.ID) {
				return nil
			}
			future := s.raft.RemoveServer(server.ID, 0, 0)
			if server.Address == raft.ServerAddress(addr) {
				if err := future.Error(); err != nil {
					return fmt.Errorf("error removing server with duplicate address %q: %s", server.Address, err)
				}
				s.logger.Info("removed server with duplicate address", "address", server.Address)
			} else {
				if err := future.Error(); err != nil {
					return fmt.Errorf("error removing server with duplicate ID %q: %s", server.ID, err)
				}
				s.logger.Info("removed server with duplicate ID", "id", server.ID)
			}
		}
	}

	// Attempt to add as a peer
	switch {
	case minRaftProtocol >= 3:
		addFuture := s.raft.AddNonvoter(raft.ServerID(parts.ID), raft.ServerAddress(addr), 0, 0)
		if err := addFuture.Error(); err != nil {
			s.logger.Error("failed to add raft peer", "error", err)
			return err
		}
	case minRaftProtocol == 2 && parts.RaftVersion >= 3:
		addFuture := s.raft.AddVoter(raft.ServerID(parts.ID), raft.ServerAddress(addr), 0, 0)
		if err := addFuture.Error(); err != nil {
			s.logger.Error("failed to add raft peer", "error", err)
			return err
		}
	default:
		addFuture := s.raft.AddPeer(raft.ServerAddress(addr))
		if err := addFuture.Error(); err != nil {
			s.logger.Error("failed to add raft peer", "error", err)
			return err
		}
	}

	return nil
}

// removeRaftPeer is used to remove a Raft peer when a Nomad server leaves
// or is reaped
func (s *Server) removeRaftPeer(m serf.Member, parts *serverParts) error {
	addr := (&net.TCPAddr{IP: m.Addr, Port: parts.Port}).String()

	// See if it's already in the configuration. It's harmless to re-remove it
	// but we want to avoid doing that if possible to prevent useless Raft
	// log entries.
	configFuture := s.raft.GetConfiguration()
	if err := configFuture.Error(); err != nil {
		s.logger.Error("failed to get raft configuration", "error", err)
		return err
	}

	minRaftProtocol, err := s.autopilot.MinRaftProtocol()
	if err != nil {
		return err
	}

	// Pick which remove API to use based on how the server was added.
	for _, server := range configFuture.Configuration().Servers {
		// Check if this is the server to remove based on how it was registered.
		// Raft v2 servers are registered by address.
		// Raft v3 servers are registered by ID.
		if server.ID == raft.ServerID(parts.ID) || server.Address == raft.ServerAddress(addr) {
			// Use the new add/remove APIs if we understand them.
			if minRaftProtocol >= 2 {
				s.logger.Info("removing server by ID", "id", server.ID)
				future := s.raft.RemoveServer(server.ID, 0, 0)
				if err := future.Error(); err != nil {
					s.logger.Error("failed to remove raft peer", "id", server.ID, "error", err)
					return err
				}
			} else {
				// If not, use the old remove API
				s.logger.Info("removing server by address", "address", server.Address)
				future := s.raft.RemovePeer(raft.ServerAddress(addr))
				if err := future.Error(); err != nil {
					s.logger.Error("failed to remove raft peer", "address", addr, "error", err)
					return err
				}
			}
			break
		}
	}

	return nil
}

// replicateACLPolicies is used to replicate ACL policies from
// the authoritative region to this region.
func (s *Server) replicateACLPolicies(stopCh chan struct{}) {
	req := structs.ACLPolicyListRequest{
		QueryOptions: structs.QueryOptions{
			Region:     s.config.AuthoritativeRegion,
			AllowStale: true,
		},
	}
	limiter := rate.NewLimiter(replicationRateLimit, int(replicationRateLimit))
	s.logger.Debug("starting ACL policy replication from authoritative region", "authoritative_region", req.Region)

START:
	for {
		select {
		case <-stopCh:
			return
		default:
			// Rate limit how often we attempt replication
			limiter.Wait(context.Background())

			// Fetch the list of policies
			var resp structs.ACLPolicyListResponse
			req.AuthToken = s.ReplicationToken()
			err := s.forwardRegion(s.config.AuthoritativeRegion,
				"ACL.ListPolicies", &req, &resp)
			if err != nil {
				s.logger.Error("failed to fetch policies from authoritative region", "error", err)
				goto ERR_WAIT
			}

			// Perform a two-way diff
			delete, update := diffACLPolicies(s.State(), req.MinQueryIndex, resp.Policies)

			// Delete policies that should not exist
			if len(delete) > 0 {
				args := &structs.ACLPolicyDeleteRequest{
					Names: delete,
				}
				_, _, err := s.raftApply(structs.ACLPolicyDeleteRequestType, args)
				if err != nil {
					s.logger.Error("failed to delete policies", "error", err)
					goto ERR_WAIT
				}
			}

			// Fetch any outdated policies
			var fetched []*structs.ACLPolicy
			if len(update) > 0 {
				req := structs.ACLPolicySetRequest{
					Names: update,
					QueryOptions: structs.QueryOptions{
						Region:        s.config.AuthoritativeRegion,
						AuthToken:     s.ReplicationToken(),
						AllowStale:    true,
						MinQueryIndex: resp.Index - 1,
					},
				}
				var reply structs.ACLPolicySetResponse
				if err := s.forwardRegion(s.config.AuthoritativeRegion,
					"ACL.GetPolicies", &req, &reply); err != nil {
					s.logger.Error("failed to fetch policies from authoritative region", "error", err)
					goto ERR_WAIT
				}
				for _, policy := range reply.Policies {
					fetched = append(fetched, policy)
				}
			}

			// Update local policies
			if len(fetched) > 0 {
				args := &structs.ACLPolicyUpsertRequest{
					Policies: fetched,
				}
				_, _, err := s.raftApply(structs.ACLPolicyUpsertRequestType, args)
				if err != nil {
					s.logger.Error("failed to update policies", "error", err)
					goto ERR_WAIT
				}
			}

			// Update the minimum query index, blocks until there
			// is a change.
			req.MinQueryIndex = resp.Index
		}
	}

ERR_WAIT:
	select {
	case <-time.After(s.config.ReplicationBackoff):
		goto START
	case <-stopCh:
		return
	}
}

// diffACLPolicies is used to perform a two-way diff between the local
// policies and the remote policies to determine which policies need to
// be deleted or updated.
func diffACLPolicies(state *state.StateStore, minIndex uint64, remoteList []*structs.ACLPolicyListStub) (delete []string, update []string) {
	// Construct a set of the local and remote policies
	local := make(map[string][]byte)
	remote := make(map[string]struct{})

	// Add all the local policies
	iter, err := state.ACLPolicies(nil)
	if err != nil {
		panic("failed to iterate local policies")
	}
	for {
		raw := iter.Next()
		if raw == nil {
			break
		}
		policy := raw.(*structs.ACLPolicy)
		local[policy.Name] = policy.Hash
	}

	// Iterate over the remote policies
	for _, rp := range remoteList {
		remote[rp.Name] = struct{}{}

		// Check if the policy is missing locally
		if localHash, ok := local[rp.Name]; !ok {
			update = append(update, rp.Name)

			// Check if policy is newer remotely and there is a hash mis-match.
		} else if rp.ModifyIndex > minIndex && !bytes.Equal(localHash, rp.Hash) {
			update = append(update, rp.Name)
		}
	}

	// Check if policy should be deleted
	for lp := range local {
		if _, ok := remote[lp]; !ok {
			delete = append(delete, lp)
		}
	}
	return
}

// replicateACLTokens is used to replicate global ACL tokens from
// the authoritative region to this region.
func (s *Server) replicateACLTokens(stopCh chan struct{}) {
	req := structs.ACLTokenListRequest{
		GlobalOnly: true,
		QueryOptions: structs.QueryOptions{
			Region:     s.config.AuthoritativeRegion,
			AllowStale: true,
		},
	}
	limiter := rate.NewLimiter(replicationRateLimit, int(replicationRateLimit))
	s.logger.Debug("starting ACL token replication from authoritative region", "authoritative_region", req.Region)

START:
	for {
		select {
		case <-stopCh:
			return
		default:
			// Rate limit how often we attempt replication
			limiter.Wait(context.Background())

			// Fetch the list of tokens
			var resp structs.ACLTokenListResponse
			req.AuthToken = s.ReplicationToken()
			err := s.forwardRegion(s.config.AuthoritativeRegion,
				"ACL.ListTokens", &req, &resp)
			if err != nil {
				s.logger.Error("failed to fetch tokens from authoritative region", "error", err)
				goto ERR_WAIT
			}

			// Perform a two-way diff
			delete, update := diffACLTokens(s.State(), req.MinQueryIndex, resp.Tokens)

			// Delete tokens that should not exist
			if len(delete) > 0 {
				args := &structs.ACLTokenDeleteRequest{
					AccessorIDs: delete,
				}
				_, _, err := s.raftApply(structs.ACLTokenDeleteRequestType, args)
				if err != nil {
					s.logger.Error("failed to delete tokens", "error", err)
					goto ERR_WAIT
				}
			}

			// Fetch any outdated policies.
			var fetched []*structs.ACLToken
			if len(update) > 0 {
				req := structs.ACLTokenSetRequest{
					AccessorIDS: update,
					QueryOptions: structs.QueryOptions{
						Region:        s.config.AuthoritativeRegion,
						AuthToken:     s.ReplicationToken(),
						AllowStale:    true,
						MinQueryIndex: resp.Index - 1,
					},
				}
				var reply structs.ACLTokenSetResponse
				if err := s.forwardRegion(s.config.AuthoritativeRegion,
					"ACL.GetTokens", &req, &reply); err != nil {
					s.logger.Error("failed to fetch tokens from authoritative region", "error", err)
					goto ERR_WAIT
				}
				for _, token := range reply.Tokens {
					fetched = append(fetched, token)
				}
			}

			// Update local tokens
			if len(fetched) > 0 {
				args := &structs.ACLTokenUpsertRequest{
					Tokens: fetched,
				}
				_, _, err := s.raftApply(structs.ACLTokenUpsertRequestType, args)
				if err != nil {
					s.logger.Error("failed to update tokens", "error", err)
					goto ERR_WAIT
				}
			}

			// Update the minimum query index, blocks until there
			// is a change.
			req.MinQueryIndex = resp.Index
		}
	}

ERR_WAIT:
	select {
	case <-time.After(s.config.ReplicationBackoff):
		goto START
	case <-stopCh:
		return
	}
}

// diffACLTokens is used to perform a two-way diff between the local
// tokens and the remote tokens to determine which tokens need to
// be deleted or updated.
func diffACLTokens(store *state.StateStore, minIndex uint64, remoteList []*structs.ACLTokenListStub) (delete []string, update []string) {
	// Construct a set of the local and remote policies
	local := make(map[string][]byte)
	remote := make(map[string]struct{})

	// Add all the local global tokens
	iter, err := store.ACLTokensByGlobal(nil, true, state.SortDefault)
	if err != nil {
		panic("failed to iterate local tokens")
	}
	for {
		raw := iter.Next()
		if raw == nil {
			break
		}
		token := raw.(*structs.ACLToken)
		local[token.AccessorID] = token.Hash
	}

	// Iterate over the remote tokens
	for _, rp := range remoteList {
		remote[rp.AccessorID] = struct{}{}

		// Check if the token is missing locally
		if localHash, ok := local[rp.AccessorID]; !ok {
			update = append(update, rp.AccessorID)

			// Check if policy is newer remotely and there is a hash mis-match.
		} else if rp.ModifyIndex > minIndex && !bytes.Equal(localHash, rp.Hash) {
			update = append(update, rp.AccessorID)
		}
	}

	// Check if local token should be deleted
	for lp := range local {
		if _, ok := remote[lp]; !ok {
			delete = append(delete, lp)
		}
	}
	return
}

// replicateACLRoles is used to replicate ACL Roles from the authoritative
// region to this region. The loop should only be run on the leader within the
// federated region.
func (s *Server) replicateACLRoles(stopCh chan struct{}) {

	// Generate our request object. We only need to do this once and reuse it
	// for every RPC request. The MinQueryIndex is updated after every
	// successful replication loop, so the next query acts as a blocking query
	// and only returns upon a change in the authoritative region.
	req := structs.ACLRolesListRequest{
		QueryOptions: structs.QueryOptions{
			AllowStale: true,
			Region:     s.config.AuthoritativeRegion,
		},
	}

	// Create our replication rate limiter for ACL roles and log a lovely
	// message to indicate the process is starting.
	limiter := rate.NewLimiter(replicationRateLimit, int(replicationRateLimit))
	s.logger.Debug("starting ACL Role replication from authoritative region",
		"authoritative_region", req.Region)

	// Enter the main ACL Role replication loop that will only exit when the
	// stopCh is closed.
	//
	// Any error encountered will use the replicationBackoffContinue function
	// which handles replication backoff and shutdown coordination in the event
	// of an error inside the loop.
	for {
		select {
		case <-stopCh:
			return
		default:

			// Rate limit how often we attempt replication. It is OK to ignore
			// the error as the context will never be cancelled and the limit
			// parameters are controlled internally.
			_ = limiter.Wait(context.Background())

			// Set the replication token on each replication iteration so that
			// it is always current and can handle agent SIGHUP reloads.
			req.AuthToken = s.ReplicationToken()

			var resp structs.ACLRolesListResponse

			// Make the list RPC request to the authoritative region, so we
			// capture the latest ACL role listing.
			err := s.forwardRegion(s.config.AuthoritativeRegion, structs.ACLListRolesRPCMethod, &req, &resp)
			if err != nil {
				s.logger.Error("failed to fetch ACL Roles from authoritative region", "error", err)
				if s.replicationBackoffContinue(stopCh) {
					continue
				} else {
					return
				}
			}

			// Perform a two-way diff on the ACL roles.
			toDelete, toUpdate := diffACLRoles(s.State(), req.MinQueryIndex, resp.ACLRoles)

			// A significant amount of time could pass between the last check
			// on whether we should stop the replication process. Therefore, do
			// a check here, before calling Raft.
			select {
			case <-stopCh:
				return
			default:
			}

			// If we have ACL roles to delete, make this call directly to Raft.
			if len(toDelete) > 0 {
				args := structs.ACLRolesDeleteByIDRequest{ACLRoleIDs: toDelete}
				_, _, err := s.raftApply(structs.ACLRolesDeleteByIDRequestType, &args)

				// If the error was because we lost leadership while calling
				// Raft, avoid logging as this can be confusing to operators.
				if err != nil {
					if err != raft.ErrLeadershipLost {
						s.logger.Error("failed to delete ACL roles", "error", err)
					}
					if s.replicationBackoffContinue(stopCh) {
						continue
					} else {
						return
					}
				}
			}

			// Fetch any outdated policies.
			var fetched []*structs.ACLRole
			if len(toUpdate) > 0 {
				req := structs.ACLRolesByIDRequest{
					ACLRoleIDs: toUpdate,
					QueryOptions: structs.QueryOptions{
						Region:        s.config.AuthoritativeRegion,
						AuthToken:     s.ReplicationToken(),
						AllowStale:    true,
						MinQueryIndex: resp.Index - 1,
					},
				}
				var reply structs.ACLRolesByIDResponse
				if err := s.forwardRegion(s.config.AuthoritativeRegion, structs.ACLGetRolesByIDRPCMethod, &req, &reply); err != nil {
					s.logger.Error("failed to fetch ACL Roles from authoritative region", "error", err)
					if s.replicationBackoffContinue(stopCh) {
						continue
					} else {
						return
					}
				}
				for _, aclRole := range reply.ACLRoles {
					fetched = append(fetched, aclRole)
				}
			}

			// Update local tokens
			if len(fetched) > 0 {

				// The replication of ACL roles and policies are independent,
				// therefore we cannot ensure the policies linked within the
				// role are present. We must set allow missing to true.
				args := structs.ACLRolesUpsertRequest{
					ACLRoles:             fetched,
					AllowMissingPolicies: true,
				}

				// Perform the upsert directly via Raft.
				_, _, err := s.raftApply(structs.ACLRolesUpsertRequestType, &args)
				if err != nil {
					s.logger.Error("failed to update ACL roles", "error", err)
					if s.replicationBackoffContinue(stopCh) {
						continue
					} else {
						return
					}
				}
			}

			// Update the minimum query index, blocks until there is a change.
			req.MinQueryIndex = resp.Index
		}
	}
}

// replicationBackoffContinue should be used when a replication loop encounters
// an error and wants to wait until either the backoff time has been met, or
// the stopCh has been closed. The boolean indicates whether the replication
// process should continue.
//
// Typical use:
//
//	  if s.replicationBackoffContinue(stopCh) {
//		   continue
//		 } else {
//	    return
//	  }
func (s *Server) replicationBackoffContinue(stopCh chan struct{}) bool {

	timer, timerStopFn := helper.NewSafeTimer(s.config.ReplicationBackoff)
	defer timerStopFn()

	select {
	case <-timer.C:
		return true
	case <-stopCh:
		return false
	}
}

// diffACLRoles is used to perform a two-way diff between the local ACL Roles
// and the remote Roles to determine which tokens need to be deleted or
// updated. The returned array's contain ACL Role IDs.
func diffACLRoles(
	store *state.StateStore, minIndex uint64, remoteList []*structs.ACLRoleListStub) (
	delete []string, update []string) {

	// The local ACL role tracking is keyed by the role ID and the value is the
	// hash of the role.
	local := make(map[string][]byte)

	// The remote ACL role tracking is keyed by the role ID; the value is an
	// empty struct as we already have the full object.
	remote := make(map[string]struct{})

	// Read all the ACL role currently held within our local state. This panic
	// will only happen as a developer making a mistake with naming the index
	// to use.
	iter, err := store.GetACLRoles(nil)
	if err != nil {
		panic(fmt.Sprintf("failed to iterate local ACL roles: %v", err))
	}

	// Iterate the local ACL roles and add them to our tracking of local roles.
	for raw := iter.Next(); raw != nil; raw = iter.Next() {
		aclRole := raw.(*structs.ACLRole)
		local[aclRole.ID] = aclRole.Hash
	}

	// Iterate over the remote ACL roles.
	for _, remoteACLRole := range remoteList {
		remote[remoteACLRole.ID] = struct{}{}

		// Identify whether the ACL role is within the local state. If it is
		// not, add this to our update list.
		if localHash, ok := local[remoteACLRole.ID]; !ok {
			update = append(update, remoteACLRole.ID)

			// Check if ACL role is newer remotely and there is a hash
			// mismatch.
		} else if remoteACLRole.ModifyIndex > minIndex && !bytes.Equal(localHash, remoteACLRole.Hash) {
			update = append(update, remoteACLRole.ID)
		}
	}

	// If we have ACL roles within state which are no longer present in the
	// authoritative region we should delete them.
	for localACLRole := range local {
		if _, ok := remote[localACLRole]; !ok {
			delete = append(delete, localACLRole)
		}
	}
	return
}

// getOrCreateAutopilotConfig is used to get the autopilot config, initializing it if necessary
func (s *Server) getOrCreateAutopilotConfig() *structs.AutopilotConfig {
	state := s.fsm.State()
	_, config, err := state.AutopilotConfig()
	if err != nil {
		s.logger.Named("autopilot").Error("failed to get autopilot config", "error", err)
		return nil
	}
	if config != nil {
		return config
	}

	if !ServersMeetMinimumVersion(s.Members(), minAutopilotVersion, false) {
		s.logger.Named("autopilot").Warn("can't initialize until all servers are above minimum version", "min_version", minAutopilotVersion)
		return nil
	}

	config = s.config.AutopilotConfig
	req := structs.AutopilotSetConfigRequest{Config: *config}
	if _, _, err = s.raftApply(structs.AutopilotRequestType, req); err != nil {
		s.logger.Named("autopilot").Error("failed to initialize config", "error", err)
		return nil
	}

	return config
}

// getOrCreateSchedulerConfig is used to get the scheduler config. We create a default
// config if it doesn't already exist for bootstrapping an empty cluster
func (s *Server) getOrCreateSchedulerConfig() *structs.SchedulerConfiguration {
	state := s.fsm.State()
	_, config, err := state.SchedulerConfig()
	if err != nil {
		s.logger.Named("core").Error("failed to get scheduler config", "error", err)
		return nil
	}
	if config != nil {
		return config
	}
	if !ServersMeetMinimumVersion(s.Members(), minSchedulerConfigVersion, false) {
		s.logger.Named("core").Warn("can't initialize scheduler config until all servers are above minimum version", "min_version", minSchedulerConfigVersion)
		return nil
	}

	req := structs.SchedulerSetConfigRequest{Config: s.config.DefaultSchedulerConfig}
	if _, _, err = s.raftApply(structs.SchedulerConfigRequestType, req); err != nil {
		s.logger.Named("core").Error("failed to initialize config", "error", err)
		return nil
	}

	return config
}

// initializeKeyring creates the first root key if the leader doesn't
// already have one. The metadata will be replicated via raft and then
// the followers will get the key material from their own key
// replication.
func (s *Server) initializeKeyring() error {

	store := s.fsm.State()
	keyMeta, err := store.GetActiveRootKeyMeta(nil)
	if err != nil {
		return err
	}
	if keyMeta != nil {
		return nil
	}

	s.logger.Named("core").Trace("initializing keyring")

	rootKey, err := structs.NewRootKey(structs.EncryptionAlgorithmAES256GCM)
	rootKey.Meta.SetActive()
	if err != nil {
		return fmt.Errorf("could not initialize keyring: %v", err)
	}

	err = s.encrypter.AddKey(rootKey)
	if err != nil {
		return fmt.Errorf("could not add initial key to keyring: %v", err)
	}

	if _, _, err = s.raftApply(structs.RootKeyMetaUpsertRequestType,
		structs.KeyringUpdateRootKeyMetaRequest{
			RootKeyMeta: rootKey.Meta,
		}); err != nil {
		return fmt.Errorf("could not initialize keyring: %v", err)
	}

	s.logger.Named("core").Info("initialized keyring", "id", rootKey.Meta.KeyID)
	return nil
}

func (s *Server) generateClusterID() (string, error) {
	if !ServersMeetMinimumVersion(s.Members(), minClusterIDVersion, false) {
		s.logger.Named("core").Warn("cannot initialize cluster ID until all servers are above minimum version", "min_version", minClusterIDVersion)
		return "", fmt.Errorf("cluster ID cannot be created until all servers are above minimum version %s", minClusterIDVersion)
	}

	newMeta := structs.ClusterMetadata{ClusterID: uuid.Generate(), CreateTime: time.Now().UnixNano()}
	if _, _, err := s.raftApply(structs.ClusterMetadataRequestType, newMeta); err != nil {
		s.logger.Named("core").Error("failed to create cluster ID", "error", err)
		return "", fmt.Errorf("failed to create cluster ID: %w", err)
	}

	s.logger.Named("core").Info("established cluster id", "cluster_id", newMeta.ClusterID, "create_time", newMeta.CreateTime)
	return newMeta.ClusterID, nil
}

// handleEvalBrokerStateChange handles changing the evalBroker and blockedEvals
// enabled status based on the passed scheduler configuration. The boolean
// response indicates whether the caller needs to call restoreEvals() due to
// the brokers being enabled. It is for use when the change must take the
// scheduler configuration into account. This is not needed when calling
// revokeLeadership, as the configuration doesn't matter, and we need to ensure
// the brokers are stopped.
//
// The function checks the server is the leader and uses a mutex to avoid any
// potential timings problems. Consider the following timings:
//   - operator updates the configuration via the API
//   - the RPC handler applies the change via Raft
//   - leadership transitions with write barrier
//   - the RPC handler call this function to enact the change
//
// The mutex also protects against a situation where leadership is revoked
// while this function is being called. Ensuring the correct series of actions
// occurs so that state stays consistent.
func (s *Server) handleEvalBrokerStateChange(schedConfig *structs.SchedulerConfiguration) bool {

	// Grab the lock first. Once we have this we can be sure to run everything
	// needed before any leader transition can attempt to modify the state.
	s.brokerLock.Lock()
	defer s.brokerLock.Unlock()

	// If we are no longer the leader, exit early.
	if !s.IsLeader() {
		return false
	}

	// enableEvalBroker tracks whether the evalBroker and blockedEvals
	// processes should be enabled or not. It allows us to answer this question
	// whether using a persisted Raft configuration, or the default bootstrap
	// config.
	var enableBrokers, restoreEvals bool

	// The scheduler config can only be persisted to Raft once quorum has been
	// established. If this is a fresh cluster, we need to use the default
	// scheduler config, otherwise we can use the persisted object.
	switch schedConfig {
	case nil:
		enableBrokers = !s.config.DefaultSchedulerConfig.PauseEvalBroker
	default:
		enableBrokers = !schedConfig.PauseEvalBroker
	}

	// If the evalBroker status is changing, set the new state.
	if enableBrokers != s.evalBroker.Enabled() {
		s.logger.Info("eval broker status modified", "paused", !enableBrokers)
		s.evalBroker.SetEnabled(enableBrokers)
		restoreEvals = enableBrokers
	}

	// If the blockedEvals status is changing, set the new state.
	if enableBrokers != s.blockedEvals.Enabled() {
		s.logger.Info("blocked evals status modified", "paused", !enableBrokers)
		s.blockedEvals.SetEnabled(enableBrokers)
		restoreEvals = enableBrokers

		if enableBrokers {
			s.blockedEvals.SetTimetable(s.fsm.TimeTable())
		}
	}

	return restoreEvals
}<|MERGE_RESOLUTION|>--- conflicted
+++ resolved
@@ -833,15 +833,9 @@
 			if index, ok := s.getLatestIndex(); ok {
 				s.evalBroker.Enqueue(s.coreJobEval(structs.CoreJobRootKeyRotateOrGC, index))
 			}
-<<<<<<< HEAD
-		case <-secureVariablesRekey.C:
+		case <-variablesRekey.C:
 			if index, ok := s.getLatestIndex(); ok {
-				s.evalBroker.Enqueue(s.coreJobEval(structs.CoreJobSecureVariablesRekey, index))
-=======
-		case <-variablesRekey.C:
-			if index, ok := getLatest(); ok {
 				s.evalBroker.Enqueue(s.coreJobEval(structs.CoreJobVariablesRekey, index))
->>>>>>> f1b62f55
 			}
 		case <-stopCh:
 			return
